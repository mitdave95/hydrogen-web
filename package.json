--- conflicted
+++ resolved
@@ -46,14 +46,8 @@
     "regenerator-runtime": "^0.13.7",
     "text-encoding": "^0.7.0",
     "typescript": "^4.3.5",
-<<<<<<< HEAD
     "vite": "todo: wait for next Vite release",
-    "xxhashjs": "^0.2.2",
-    "bs58": "^4.0.1"
-=======
-    "vite": "^2.6.14",
     "xxhashjs": "^0.2.2"
->>>>>>> 66304ed7
   },
   "dependencies": {
     "@matrix-org/olm": "https://gitlab.matrix.org/api/v4/projects/27/packages/npm/@matrix-org/olm/-/@matrix-org/olm-3.2.3.tgz",
