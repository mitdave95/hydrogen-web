--- conflicted
+++ resolved
@@ -14,15 +14,7 @@
 limitations under the License.
 */
 
-<<<<<<< HEAD
-import type {Room} from "./Room";
-import type {StateEvent, TimelineEvent} from "../storage/types";
-import type {Transaction} from "../storage/idb/Transaction";
-import type {ILogItem} from "../../logging/types";
-import type {MemberChange} from "./members/RoomMember";
-=======
 import type {StateEvent} from "../storage/types";
->>>>>>> 8ab28614
 
 export function getPrevContentFromStateEvent(event) {
     // where to look for prev_content is a bit of a mess,
@@ -61,9 +53,7 @@
 }
 
 /** iterates over any state events in a sync room response, in the order that they should be applied (from older to younger events) */
-<<<<<<< HEAD
-export function iterateResponseStateEvents(roomResponse: RoomResponse, callback: (StateEvent) => void) {
-=======
+
 export function iterateResponseStateEvents(roomResponse: RoomResponse, callback: (StateEvent) => Promise<void> | void): Promise<void> | void {
     let promises: Promise<void>[] | undefined = undefined;
     const callCallback = stateEvent => {
@@ -73,16 +63,11 @@
             promises.push(result);
         }
     };
->>>>>>> 8ab28614
     // first iterate over state events, they precede the timeline
     const stateEvents = roomResponse.state?.events;
     if (stateEvents) {
         for (let i = 0; i < stateEvents.length; i++) {
-<<<<<<< HEAD
-            callback(stateEvents[i]);
-=======
             callCallback(stateEvents[i]);
->>>>>>> 8ab28614
         }
     }
     // now see if there are any state events within the timeline
@@ -91,12 +76,6 @@
         for (let i = 0; i < timelineEvents.length; i++) {
             const event = timelineEvents[i];
             if (typeof event.state_key === "string") {
-<<<<<<< HEAD
-                callback(event);
-            }
-        }
-    }
-=======
                 callCallback(event);
             }
         }
@@ -104,7 +83,6 @@
     if (promises) {
         return Promise.all(promises).then(() => undefined);
     }
->>>>>>> 8ab28614
 }
 
 export function tests() {
