--- conflicted
+++ resolved
@@ -102,27 +102,20 @@
                 return row(t, vm.i18n`Use the following theme`, this._themeOptions(t, vm));
             }),
         );
-<<<<<<< HEAD
-        const logButtons = [t.button({onClick: () => vm.exportLogs()}, "Export")];
+        const logButtons = [];
         if (import.meta.env.DEV) {
             logButtons.push(t.button({onClick: () => openLogs(vm)}, "Open logs"));
         }
-=======
-        const logButtons = [];
         if (vm.canSendLogsToServer) {
             logButtons.push(t.button({onClick: disableTargetCallback(() => vm.sendLogsToServer())}, `Submit logs to ${vm.logsServer}`));
         }
         logButtons.push(t.button({onClick: () => vm.exportLogs()}, "Download logs"));
->>>>>>> ff2129f3
         settingNodes.push(
             t.h3("Application"),
             row(t, vm.i18n`Version`, version),
             row(t, vm.i18n`Storage usage`, vm => `${vm.storageUsage} / ${vm.storageQuota}`),
             row(t, vm.i18n`Debug logs`, logButtons),
-<<<<<<< HEAD
-=======
             t.p({className: {hidden: vm => !vm.logsFeedbackMessage}}, vm => vm.logsFeedbackMessage),
->>>>>>> ff2129f3
             t.p(["Debug logs contain application usage data including your username, the IDs or aliases of the rooms or groups you have visited, the usernames of other users and the names of files you send. They do not contain messages. For more information, review our ",
                 t.a({href: "https://element.io/privacy", target: "_blank", rel: "noopener"}, "privacy policy"), "."]),
             t.p([])
